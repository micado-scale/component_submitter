--- conflicted
+++ resolved
@@ -3,19 +3,13 @@
 #  path_log: "/var/lib/submitter/submitter.log"
   path_log: "submitter.log"
 Adaptor_config:
-<<<<<<< HEAD
+
   SecurityEnforcerAdaptor:
     types:
       - "tosca.policies.Scaling.MiCADO.*"
     endpoint: "endpoint"
     volume: "/var/lib/submitter/security_workdir_example/"
-=======
- SecurityEnforcerAdaptor:
-   types:
-     - "tosca.policies.Scaling.*"
-   endoint: "endpoint"
-  # volume: "/var/lib/submitter/security_workdir_example/"
->>>>>>> cad71cfb
+
 
   DockerAdaptor:
     types:
@@ -23,7 +17,6 @@
     endpoint: "endpoint"
     volume: "/var/lib/submitter/files/output_configs/"
 
-<<<<<<< HEAD
   PkAdaptor:
     types:
       - "tosca.policies.Scaling.MiCADO"
@@ -34,12 +27,4 @@
     types:
       - "tosca.nodes.MiCADO.Occopus.*"
     endoint: "endpoint"
-    volume: "/var/lib/submitter/files/output_configs/"
-=======
- DockerAdaptor:
-   types:
-     - "tosca.nodes.MiCADO.Container.Application.Docker"
-   endoint: "endpoint"
-   #volume: "/var/lib/submitter/files/output_configs/"
-   volume: "files/output_configs"
->>>>>>> cad71cfb
+    volume: "/var/lib/submitter/files/output_configs/"